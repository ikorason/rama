[workspace]
members = [".", "rama-cli", "rama-fp", "rama-macros"]

[workspace.package]
version = "0.2.0"
license = "MIT OR Apache-2.0"
edition = "2021"
repository = "https://github.com/plabayo/rama"
homepage = "https://ramaproxy.org"
keywords = ["io", "async", "non-blocking", "futures"]
categories = ["asynchronous", "network-programming"]
authors = ["Glen De Cauwsemaecker <glen@plabayo.tech>"]
rust-version = "1.75.0"

[package]
name = "rama"
readme = "README.md"
documentation = "https://docs.rs/rama"
description = "modular proxy framework"
version = { workspace = true }
license = { workspace = true }
edition = { workspace = true }
repository = { workspace = true }
homepage = { workspace = true }
keywords = { workspace = true }
categories = { workspace = true }
authors = { workspace = true }
rust-version = { workspace = true }

[features]
default = []
full = ["compression"]
compression = ["dep:async-compression"]

[build-dependencies]
rustversion = "1.0.9"

[dependencies]
<<<<<<< HEAD
async-compression = { version = "0.4", optional = true, features = [
    "tokio",
    "brotli",
    "zlib",
    "gzip",
    "zstd",
] }
base64 = { version = "0.21" }
=======
async-compression = { version = "0.4", optional = true, features = ["tokio", "brotli", "zlib", "gzip", "zstd"] }
base64 = { version = "0.22" }
>>>>>>> b84df8f1
bitflags = "2.4"
bytes = "1"
futures = "0.3.29"
futures-core = "0.3"
futures-util = { version = "0.3", default-features = false, features = [
    "alloc",
] }
h2 = "0.4"
headers = "0.4"
http = "1"
http-body = "1"
http-body-util = "0.1"
http-range-header = "0.4.0"
httparse = "1.8"
httpdate = "1.0"
hyper = { version = "1.2", features = ["http1", "http2", "server", "client"] }
hyper-util = { version = "0.1.3", features = ["tokio", "server-auto"] }
ipnet = "2.9.0"
mime = "0.3.17"
mime_guess = { version = "2", default_features = false }
percent-encoding = "2.1"
pin-project-lite = "0.2.13"
pki-types = { package = "rustls-pki-types", version = "^1" }
prometheus = "0.13.3"
quickcheck = "1.0"
rama-macros = { path = "rama-macros" }
rcgen = "0.12.0"
regex = "1.10.3"
rustls = "0.22"
rustls-native-certs = "=0.7.0"
rustls-pemfile = "2.1"
serde = { version = "1.0", features = ["derive"] }
serde_json = "1.0"
serde_urlencoded = "0.7"
sync_wrapper = "0.1.2"
tokio = { version = "1", features = ["macros", "fs"] }
tokio-graceful = "0.1"
tokio-rustls = "0.25"
tokio-util = "0.7"
tracing = { version = "0.1" }
uuid = { version = "1.6", features = ["v4"] }

[dev-dependencies]
brotli = "3"
flate2 = "1.0"
rustversion = "1.0.9"
tempfile = "3.10"
tokio = { version = "1", features = ["full"] }
tokio-test = { version = "0.4.3" }
tracing = "0.1"
tracing-subscriber = { version = "0.3.17", features = ["env-filter"] }
zstd = "0.13"

[package.metadata.docs.rs]
all-features = true
rustdoc-args = ["--cfg", "docsrs"]<|MERGE_RESOLUTION|>--- conflicted
+++ resolved
@@ -36,19 +36,8 @@
 rustversion = "1.0.9"
 
 [dependencies]
-<<<<<<< HEAD
-async-compression = { version = "0.4", optional = true, features = [
-    "tokio",
-    "brotli",
-    "zlib",
-    "gzip",
-    "zstd",
-] }
-base64 = { version = "0.21" }
-=======
 async-compression = { version = "0.4", optional = true, features = ["tokio", "brotli", "zlib", "gzip", "zstd"] }
 base64 = { version = "0.22" }
->>>>>>> b84df8f1
 bitflags = "2.4"
 bytes = "1"
 futures = "0.3.29"
